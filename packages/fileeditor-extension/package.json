{
  "name": "@jupyterlab/fileeditor-extension",
  "version": "2.0.0-alpha.4",
  "description": "JupyterLab - Editor Widget Extension",
  "homepage": "https://github.com/jupyterlab/jupyterlab",
  "bugs": {
    "url": "https://github.com/jupyterlab/jupyterlab/issues"
  },
  "repository": {
    "type": "git",
    "url": "https://github.com/jupyterlab/jupyterlab.git"
  },
  "license": "BSD-3-Clause",
  "author": "Project Jupyter",
  "files": [
    "lib/*.d.ts",
    "lib/*.js.map",
    "lib/*.js",
    "schema/*.json",
    "style/**/*.css"
  ],
  "sideEffects": [
    "style/**/*.css"
  ],
  "main": "lib/index.js",
  "types": "lib/index.d.ts",
  "style": "style/index.css",
  "directories": {
    "lib": "lib/"
  },
  "scripts": {
    "build": "tsc -b",
    "clean": "rimraf lib",
    "docs": "typedoc src",
    "prepublishOnly": "npm run build",
    "watch": "tsc -b --watch"
  },
  "dependencies": {
<<<<<<< HEAD
    "@jupyterlab/application": "^2.0.0-alpha.3",
    "@jupyterlab/apputils": "^2.0.0-alpha.3",
    "@jupyterlab/codeeditor": "^2.0.0-alpha.3",
    "@jupyterlab/console": "^2.0.0-alpha.3",
    "@jupyterlab/coreutils": "^4.0.0-alpha.3",
    "@jupyterlab/docregistry": "^2.0.0-alpha.3",
    "@jupyterlab/filebrowser": "^2.0.0-alpha.3",
    "@jupyterlab/fileeditor": "^2.0.0-alpha.3",
    "@jupyterlab/launcher": "^2.0.0-alpha.3",
    "@jupyterlab/mainmenu": "^2.0.0-alpha.3",
    "@jupyterlab/statusbar": "^2.0.0-alpha.3",
    "@lumino/commands": "^1.8.0",
=======
    "@jupyterlab/application": "^2.0.0-alpha.4",
    "@jupyterlab/apputils": "^2.0.0-alpha.4",
    "@jupyterlab/codeeditor": "^2.0.0-alpha.4",
    "@jupyterlab/console": "^2.0.0-alpha.4",
    "@jupyterlab/coreutils": "^4.0.0-alpha.4",
    "@jupyterlab/docregistry": "^2.0.0-alpha.4",
    "@jupyterlab/filebrowser": "^2.0.0-alpha.4",
    "@jupyterlab/fileeditor": "^2.0.0-alpha.4",
    "@jupyterlab/launcher": "^2.0.0-alpha.4",
    "@jupyterlab/mainmenu": "^2.0.0-alpha.4",
    "@jupyterlab/statusbar": "^2.0.0-alpha.4",
    "@lumino/commands": "^1.7.0",
>>>>>>> e179205e
    "@lumino/coreutils": "^1.3.1",
    "@lumino/widgets": "^1.9.0"
  },
  "devDependencies": {
    "rimraf": "~2.6.2",
    "typedoc": "^0.15.2",
    "typescript": "~3.7.2"
  },
  "publishConfig": {
    "access": "public"
  },
  "jupyterlab": {
    "extension": true,
    "schemaDir": "schema"
  }
}<|MERGE_RESOLUTION|>--- conflicted
+++ resolved
@@ -36,20 +36,6 @@
     "watch": "tsc -b --watch"
   },
   "dependencies": {
-<<<<<<< HEAD
-    "@jupyterlab/application": "^2.0.0-alpha.3",
-    "@jupyterlab/apputils": "^2.0.0-alpha.3",
-    "@jupyterlab/codeeditor": "^2.0.0-alpha.3",
-    "@jupyterlab/console": "^2.0.0-alpha.3",
-    "@jupyterlab/coreutils": "^4.0.0-alpha.3",
-    "@jupyterlab/docregistry": "^2.0.0-alpha.3",
-    "@jupyterlab/filebrowser": "^2.0.0-alpha.3",
-    "@jupyterlab/fileeditor": "^2.0.0-alpha.3",
-    "@jupyterlab/launcher": "^2.0.0-alpha.3",
-    "@jupyterlab/mainmenu": "^2.0.0-alpha.3",
-    "@jupyterlab/statusbar": "^2.0.0-alpha.3",
-    "@lumino/commands": "^1.8.0",
-=======
     "@jupyterlab/application": "^2.0.0-alpha.4",
     "@jupyterlab/apputils": "^2.0.0-alpha.4",
     "@jupyterlab/codeeditor": "^2.0.0-alpha.4",
@@ -61,8 +47,7 @@
     "@jupyterlab/launcher": "^2.0.0-alpha.4",
     "@jupyterlab/mainmenu": "^2.0.0-alpha.4",
     "@jupyterlab/statusbar": "^2.0.0-alpha.4",
-    "@lumino/commands": "^1.7.0",
->>>>>>> e179205e
+    "@lumino/commands": "^1.8.0",
     "@lumino/coreutils": "^1.3.1",
     "@lumino/widgets": "^1.9.0"
   },
