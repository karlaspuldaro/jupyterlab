--- conflicted
+++ resolved
@@ -38,21 +38,6 @@
     "@jupyterlab/coreutils": "^4.0.0-alpha.4",
     "@jupyterlab/services": "^5.0.0-alpha.4",
     "@jupyterlab/ui-components": "^2.0.0-alpha.4",
-<<<<<<< HEAD
-    "@lumino/algorithm": "^1.2.0",
-    "@lumino/commands": "^1.8.0",
-    "@lumino/coreutils": "^1.3.1",
-    "@lumino/disposable": "^1.3.0",
-    "@lumino/domutils": "^1.1.3",
-    "@lumino/messaging": "^1.3.0",
-    "@lumino/properties": "^1.1.3",
-    "@lumino/signaling": "^1.3.0",
-    "@lumino/virtualdom": "^1.2.0",
-    "@lumino/widgets": "^1.9.0",
-    "@types/react": "~16.9.15",
-    "react": "~16.8.4",
-    "react-dom": "~16.8.4",
-=======
     "@lumino/algorithm": "^1.2.1",
     "@lumino/commands": "^1.9.0",
     "@lumino/coreutils": "^1.4.0",
@@ -66,7 +51,6 @@
     "@types/react": "~16.9.16",
     "react": "~16.9.0",
     "react-dom": "~16.9.0",
->>>>>>> 72d9e17d
     "sanitize-html": "~1.20.1"
   },
   "devDependencies": {
