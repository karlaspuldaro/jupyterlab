// Copyright (c) Jupyter Development Team.
// Distributed under the terms of the Modified BSD License.

import {
  ILayoutRestorer,
  JupyterLab,
  JupyterLabPlugin
} from '@jupyterlab/application';

import {
  Dialog,
  ICommandPalette,
  MainAreaWidget,
  showDialog
} from '@jupyterlab/apputils';

import { CodeCell } from '@jupyterlab/cells';

import { CodeEditor, IEditorServices } from '@jupyterlab/codeeditor';

import {
  ISettingRegistry,
  IStateDB,
  PageConfig,
<<<<<<< HEAD
  URLExt
} from '@jupyterlab/coreutils';

import { UUID } from '@phosphor/coreutils';

import  {
  IFileBrowserFactory
} from '@jupyterlab/filebrowser';
=======
  URLExt,
  uuid
} from '@jupyterlab/coreutils';

import { IFileBrowserFactory } from '@jupyterlab/filebrowser';
>>>>>>> 1aff4190

import { ILauncher } from '@jupyterlab/launcher';

import {
  IMainMenu,
  IEditMenu,
  IFileMenu,
  IHelpMenu,
  IKernelMenu,
  IRunMenu,
  IViewMenu
} from '@jupyterlab/mainmenu';

import {
  CellTools,
  ICellTools,
  INotebookTracker,
  NotebookActions,
  NotebookModelFactory,
  NotebookPanel,
  NotebookTracker,
  NotebookWidgetFactory,
  StaticNotebook
} from '@jupyterlab/notebook';

import { IRenderMimeRegistry } from '@jupyterlab/rendermime';

import { ServiceManager } from '@jupyterlab/services';

import { ReadonlyJSONObject } from '@phosphor/coreutils';

import { Message, MessageLoop } from '@phosphor/messaging';

import { Menu } from '@phosphor/widgets';

/**
 * The command IDs used by the notebook plugin.
 */
namespace CommandIDs {
  export const createNew = 'notebook:create-new';

  export const interrupt = 'notebook:interrupt-kernel';

  export const restart = 'notebook:restart-kernel';

  export const restartClear = 'notebook:restart-clear-output';

  export const restartRunAll = 'notebook:restart-run-all';

  export const reconnectToKernel = 'notebook:reconnect-to-kernel';

  export const changeKernel = 'notebook:change-kernel';

  export const createConsole = 'notebook:create-console';

  export const createOutputView = 'notebook:create-output-view';

  export const clearAllOutputs = 'notebook:clear-all-cell-outputs';

  export const closeAndShutdown = 'notebook:close-and-shutdown';

  export const trust = 'notebook:trust';

  export const exportToFormat = 'notebook:export-to-format';

  export const run = 'notebook:run-cell';

  export const runAndAdvance = 'notebook:run-cell-and-select-next';

  export const runAndInsert = 'notebook:run-cell-and-insert-below';

  export const runAll = 'notebook:run-all-cells';

  export const runAllAbove = 'notebook:run-all-above';

  export const runAllBelow = 'notebook:run-all-below';

  export const toCode = 'notebook:change-cell-to-code';

  export const toMarkdown = 'notebook:change-cell-to-markdown';

  export const toRaw = 'notebook:change-cell-to-raw';

  export const cut = 'notebook:cut-cell';

  export const copy = 'notebook:copy-cell';

  export const pasteAbove = 'notebook:paste-cell-above';

  export const pasteBelow = 'notebook:paste-cell-below';

  export const pasteAndReplace = 'notebook:paste-and-replace-cell';

  export const moveUp = 'notebook:move-cell-up';

  export const moveDown = 'notebook:move-cell-down';

  export const clearOutputs = 'notebook:clear-cell-output';

  export const deleteCell = 'notebook:delete-cell';

  export const insertAbove = 'notebook:insert-cell-above';

  export const insertBelow = 'notebook:insert-cell-below';

  export const selectAbove = 'notebook:move-cursor-up';

  export const selectBelow = 'notebook:move-cursor-down';

  export const extendAbove = 'notebook:extend-marked-cells-above';

  export const extendBelow = 'notebook:extend-marked-cells-below';

  export const selectAll = 'notebook:select-all';

  export const deselectAll = 'notebook:deselect-all';

  export const editMode = 'notebook:enter-edit-mode';

  export const merge = 'notebook:merge-cells';

  export const split = 'notebook:split-cell-at-cursor';

  export const commandMode = 'notebook:enter-command-mode';

  export const toggleAllLines = 'notebook:toggle-all-cell-line-numbers';

  export const undoCellAction = 'notebook:undo-cell-action';

  export const redoCellAction = 'notebook:redo-cell-action';

  export const markdown1 = 'notebook:change-cell-to-heading-1';

  export const markdown2 = 'notebook:change-cell-to-heading-2';

  export const markdown3 = 'notebook:change-cell-to-heading-3';

  export const markdown4 = 'notebook:change-cell-to-heading-4';

  export const markdown5 = 'notebook:change-cell-to-heading-5';

  export const markdown6 = 'notebook:change-cell-to-heading-6';

  export const hideCode = 'notebook:hide-cell-code';

  export const showCode = 'notebook:show-cell-code';

  export const hideAllCode = 'notebook:hide-all-cell-code';

  export const showAllCode = 'notebook:show-all-cell-code';

  export const hideOutput = 'notebook:hide-cell-outputs';

  export const showOutput = 'notebook:show-cell-outputs';

  export const hideAllOutputs = 'notebook:hide-all-cell-outputs';

  export const showAllOutputs = 'notebook:show-all-cell-outputs';

  export const enableOutputScrolling = 'notebook:enable-output-scrolling';

  export const disableOutputScrolling = 'notebook:disable-output-scrolling';

  export const saveWithView = 'notebook:save-with-view';
}

/**
 * The class name for the notebook icon from the default theme.
 */
const NOTEBOOK_ICON_CLASS = 'jp-NotebookIcon';

/**
 * The name of the factory that creates notebooks.
 */
const FACTORY = 'Notebook';

/**
 * The allowed Export To ... formats and their human readable labels.
 */
const EXPORT_TO_FORMATS = [
  { format: 'html', label: 'HTML' },
  { format: 'latex', label: 'LaTeX' },
  { format: 'markdown', label: 'Markdown' },
  { format: 'pdf', label: 'PDF' },
  { format: 'rst', label: 'ReStructured Text' },
  { format: 'script', label: 'Executable Script' },
  { format: 'slides', label: 'Reveal.js Slides' }
];

/**
 * The notebook widget tracker provider.
 */
const trackerPlugin: JupyterLabPlugin<INotebookTracker> = {
  id: '@jupyterlab/notebook-extension:tracker',
  provides: INotebookTracker,
  requires: [
    IMainMenu,
    ICommandPalette,
    NotebookPanel.IContentFactory,
    IEditorServices,
    ILayoutRestorer,
    IRenderMimeRegistry,
    ISettingRegistry
  ],
  optional: [IFileBrowserFactory, ILauncher],
  activate: activateNotebookHandler,
  autoStart: true
};

/**
 * The notebook cell factory provider.
 */
const factory: JupyterLabPlugin<NotebookPanel.IContentFactory> = {
  id: '@jupyterlab/notebook-extension:factory',
  provides: NotebookPanel.IContentFactory,
  requires: [IEditorServices],
  autoStart: true,
  activate: (app: JupyterLab, editorServices: IEditorServices) => {
    let editorFactory = editorServices.factoryService.newInlineEditor;
    return new NotebookPanel.ContentFactory({ editorFactory });
  }
};

/**
 * The cell tools extension.
 */
const tools: JupyterLabPlugin<ICellTools> = {
  activate: activateCellTools,
  provides: ICellTools,
  id: '@jupyterlab/notebook-extension:tools',
  autoStart: true,
  requires: [INotebookTracker, IEditorServices, IStateDB]
};

/**
 * Export the plugins as default.
 */
const plugins: JupyterLabPlugin<any>[] = [factory, trackerPlugin, tools];
export default plugins;

/**
 * Activate the cell tools extension.
 */
function activateCellTools(
  app: JupyterLab,
  tracker: INotebookTracker,
  editorServices: IEditorServices,
  state: IStateDB
): Promise<ICellTools> {
  const id = 'cell-tools';
  const celltools = new CellTools({ tracker });
  const activeCellTool = new CellTools.ActiveCellTool();
  const slideShow = CellTools.createSlideShowSelector();
  const nbConvert = CellTools.createNBConvertSelector();
  const editorFactory = editorServices.factoryService.newInlineEditor;
  const metadataEditor = new CellTools.MetadataEditorTool({ editorFactory });

  // Create message hook for triggers to save to the database.
  const hook = (sender: any, message: Message): boolean => {
    switch (message.type) {
      case 'activate-request':
        state.save(id, { open: true });
        break;
      case 'after-hide':
      case 'close-request':
        state.remove(id);
        break;
      default:
        break;
    }
    return true;
  };

  celltools.title.label = 'Cell Tools';
  celltools.id = id;
  celltools.addItem({ tool: activeCellTool, rank: 1 });
  celltools.addItem({ tool: slideShow, rank: 2 });
  celltools.addItem({ tool: nbConvert, rank: 3 });
  celltools.addItem({ tool: metadataEditor, rank: 4 });
  MessageLoop.installMessageHook(celltools, hook);

  // Wait until the application has finished restoring before rendering.
  Promise.all([state.fetch(id), app.restored]).then(([args]) => {
    const open = !!(args && ((args as ReadonlyJSONObject)['open'] as boolean));

    // After initial restoration, check if the cell tools should render.
    if (tracker.size) {
      app.shell.addToLeftArea(celltools);
      if (open) {
        app.shell.activateById(celltools.id);
      }
    }

    // For all subsequent widget changes, check if the cell tools should render.
    app.shell.currentChanged.connect((sender, args) => {
      // If there are any open notebooks, add cell tools to the side panel if
      // it is not already there.
      if (tracker.size) {
        if (!celltools.isAttached) {
          app.shell.addToLeftArea(celltools);
        }
        return;
      }
      // If there are no notebooks, close cell tools.
      celltools.close();
    });
  });

  return Promise.resolve(celltools);
}

/**
 * Activate the notebook handler extension.
 */
function activateNotebookHandler(
  app: JupyterLab,
  mainMenu: IMainMenu,
  palette: ICommandPalette,
  contentFactory: NotebookPanel.IContentFactory,
  editorServices: IEditorServices,
  restorer: ILayoutRestorer,
  rendermime: IRenderMimeRegistry,
  settingRegistry: ISettingRegistry,
  browserFactory: IFileBrowserFactory | null,
  launcher: ILauncher | null
): INotebookTracker {
  const services = app.serviceManager;
  // An object for tracking the current notebook settings.
  let editorConfig = StaticNotebook.defaultEditorConfig;
  const factory = new NotebookWidgetFactory({
    name: FACTORY,
    fileTypes: ['notebook'],
    modelName: 'notebook',
    defaultFor: ['notebook'],
    preferKernel: true,
    canStartKernel: true,
    rendermime: rendermime,
    contentFactory,
    editorConfig,
    mimeTypeService: editorServices.mimeTypeService
  });
  const { commands, restored } = app;
  const tracker = new NotebookTracker({ namespace: 'notebook' });

  // Handle state restoration.
  restorer.restore(tracker, {
    command: 'docmanager:open',
    args: panel => ({ path: panel.context.path, factory: FACTORY }),
    name: panel => panel.context.path,
    when: services.ready
  });

  let registry = app.docRegistry;
  registry.addModelFactory(new NotebookModelFactory({}));
  registry.addWidgetFactory(factory);

  addCommands(app, services, tracker);
  populatePalette(palette);

  let id = 0; // The ID counter for notebook panels.

  factory.widgetCreated.connect((sender, widget) => {
    // If the notebook panel does not have an ID, assign it one.
    widget.id = widget.id || `notebook-${++id}`;
    widget.title.icon = NOTEBOOK_ICON_CLASS;
    // Notify the instance tracker if restore data needs to update.
    widget.context.pathChanged.connect(() => {
      tracker.save(widget);
    });
    // Add the notebook panel to the tracker.
    tracker.add(widget);
  });

  /**
   * Update the setting values.
   */
  function updateConfig(settings: ISettingRegistry.ISettings): void {
    let cached = settings.get('codeCellConfig').composite as Partial<
      CodeEditor.IConfig
    >;
    let code = { ...StaticNotebook.defaultEditorConfig.code };
    Object.keys(code).forEach((key: keyof CodeEditor.IConfig) => {
      code[key] =
        cached[key] === null || cached[key] === undefined
          ? code[key]
          : cached[key];
    });
    cached = settings.get('markdownCellConfig').composite as Partial<
      CodeEditor.IConfig
    >;
    let markdown = { ...StaticNotebook.defaultEditorConfig.markdown };
    Object.keys(markdown).forEach((key: keyof CodeEditor.IConfig) => {
      markdown[key] =
        cached[key] === null || cached[key] === undefined
          ? markdown[key]
          : cached[key];
    });
    cached = settings.get('rawCellConfig').composite as Partial<
      CodeEditor.IConfig
    >;
    let raw = { ...StaticNotebook.defaultEditorConfig.raw };
    Object.keys(raw).forEach((key: keyof CodeEditor.IConfig) => {
      raw[key] =
        cached[key] === null || cached[key] === undefined
          ? raw[key]
          : cached[key];
    });
    factory.editorConfig = editorConfig = { code, markdown, raw };
  }

  /**
   * Update the settings of the current tracker instances.
   */
  function updateTracker(): void {
    tracker.forEach(widget => {
      widget.content.editorConfig = editorConfig;
    });
  }

  // Fetch the initial state of the settings.
  Promise.all([settingRegistry.load(trackerPlugin.id), restored])
    .then(([settings]) => {
      updateConfig(settings);
      updateTracker();
      settings.changed.connect(() => {
        updateConfig(settings);
        updateTracker();
      });
    })
    .catch((reason: Error) => {
      console.error(reason.message);
      updateTracker();
    });

  // Add main menu notebook menu.
  populateMenus(app, mainMenu, tracker);

  // Utility function to create a new notebook.
  const createNew = (cwd: string, kernelName?: string) => {
    return commands
      .execute('docmanager:new-untitled', { path: cwd, type: 'notebook' })
      .then(model => {
        return commands.execute('docmanager:open', {
          path: model.path,
          factory: FACTORY,
          kernel: { name: kernelName }
        });
      });
  };

  // Add a command for creating a new notebook.
  commands.addCommand(CommandIDs.createNew, {
    label: args => {
      const kernelName = (args['kernelName'] as string) || '';
      if (args['isLauncher'] && args['kernelName']) {
        return services.specs.kernelspecs[kernelName].display_name;
      }
      return 'Notebook';
    },
    caption: 'Create a new notebook',
    iconClass: args => (args['isLauncher'] ? '' : 'jp-NotebookIcon'),
    execute: args => {
      const cwd =
        args['cwd'] || browserFactory
          ? browserFactory.defaultBrowser.model.path
          : '';
      const kernelName = (args['kernelName'] as string) || '';
      return createNew(cwd, kernelName);
    }
  });

  // Add a launcher item if the launcher is available.
  if (launcher) {
    services.ready.then(() => {
      const specs = services.specs;
      const baseUrl = PageConfig.getBaseUrl();

      for (let name in specs.kernelspecs) {
        let rank = name === specs.default ? 0 : Infinity;
        let kernelIconUrl = specs.kernelspecs[name].resources['logo-64x64'];
        if (kernelIconUrl) {
          let index = kernelIconUrl.indexOf('kernelspecs');
          kernelIconUrl = baseUrl + kernelIconUrl.slice(index);
        }
        launcher.add({
          command: CommandIDs.createNew,
          args: { isLauncher: true, kernelName: name },
          category: 'Notebook',
          rank,
          kernelIconUrl
        });
      }
    });
  }

  // Cell context menu groups
  app.contextMenu.addItem({
    type: 'separator',
    selector: '.jp-Notebook .jp-Cell',
    rank: 0
  });
  app.contextMenu.addItem({
    command: CommandIDs.cut,
    selector: '.jp-Notebook .jp-Cell',
    rank: 1
  });
  app.contextMenu.addItem({
    command: CommandIDs.copy,
    selector: '.jp-Notebook .jp-Cell',
    rank: 2
  });
  app.contextMenu.addItem({
    command: CommandIDs.pasteBelow,
    selector: '.jp-Notebook .jp-Cell',
    rank: 3
  });
  app.contextMenu.addItem({
    type: 'separator',
    selector: '.jp-Notebook .jp-Cell',
    rank: 4
  });
  app.contextMenu.addItem({
    command: CommandIDs.deleteCell,
    selector: '.jp-Notebook .jp-Cell',
    rank: 5
  });
  app.contextMenu.addItem({
    type: 'separator',
    selector: '.jp-Notebook .jp-Cell',
    rank: 6
  });
  app.contextMenu.addItem({
    command: CommandIDs.split,
    selector: '.jp-Notebook .jp-Cell',
    rank: 7
  });
  app.contextMenu.addItem({
    type: 'separator',
    selector: '.jp-Notebook .jp-Cell',
    rank: 8
  });

  // CodeCell context menu groups
  app.contextMenu.addItem({
    command: CommandIDs.createOutputView,
    selector: '.jp-Notebook .jp-CodeCell',
    rank: 9
  });
  app.contextMenu.addItem({
    type: 'separator',
    selector: '.jp-Notebook .jp-CodeCell',
    rank: 10
  });
  app.contextMenu.addItem({
    command: CommandIDs.clearOutputs,
    selector: '.jp-Notebook .jp-CodeCell',
    rank: 11
  });

  // Notebook context menu groups
  app.contextMenu.addItem({
    command: CommandIDs.clearAllOutputs,
    selector: '.jp-Notebook',
    rank: 0
  });
  app.contextMenu.addItem({
    type: 'separator',
    selector: '.jp-Notebook',
    rank: 1
  });
  app.contextMenu.addItem({
    command: CommandIDs.enableOutputScrolling,
    selector: '.jp-Notebook',
    rank: 2
  });
  app.contextMenu.addItem({
    command: CommandIDs.disableOutputScrolling,
    selector: '.jp-Notebook',
    rank: 3
  });
  app.contextMenu.addItem({
    type: 'separator',
    selector: '.jp-Notebook',
    rank: 4
  });
  app.contextMenu.addItem({
    command: CommandIDs.undoCellAction,
    selector: '.jp-Notebook',
    rank: 5
  });
  app.contextMenu.addItem({
    command: CommandIDs.redoCellAction,
    selector: '.jp-Notebook',
    rank: 6
  });
  app.contextMenu.addItem({
    command: CommandIDs.restart,
    selector: '.jp-Notebook',
    rank: 7
  });
  app.contextMenu.addItem({
    type: 'separator',
    selector: '.jp-Notebook',
    rank: 8
  });
  app.contextMenu.addItem({
    command: CommandIDs.createConsole,
    selector: '.jp-Notebook',
    rank: 9
  });

  return tracker;
}

/**
 * Add the notebook commands to the application's command registry.
 */
function addCommands(
  app: JupyterLab,
  services: ServiceManager,
  tracker: NotebookTracker
): void {
  const { commands, shell } = app;

  // Get the current widget and activate unless the args specify otherwise.
  function getCurrent(args: ReadonlyJSONObject): NotebookPanel | null {
    const widget = tracker.currentWidget;
    const activate = args['activate'] !== false;

    if (activate && widget) {
      shell.activateById(widget.id);
    }

    return widget;
  }

  /**
   * Whether there is an active notebook.
   */
  function isEnabled(): boolean {
    return (
      tracker.currentWidget !== null &&
      tracker.currentWidget === app.shell.currentWidget
    );
  }

  /**
   * Whether there is an notebook active, with a single selected cell.
   */
  function isEnabledAndSingleSelected(): boolean {
    if (!isEnabled()) {
      return false;
    }
    const { content } = tracker.currentWidget;
    const index = content.activeCellIndex;
    // If there are selections that are not the active cell,
    // this command is confusing, so disable it.
    for (let i = 0; i < content.widgets.length; ++i) {
      if (content.isSelected(content.widgets[i]) && i !== index) {
        return false;
      }
    }
    return true;
  }

  commands.addCommand(CommandIDs.runAndAdvance, {
    label: 'Run Selected Cells',
    execute: args => {
      const current = getCurrent(args);

      if (current) {
        const { context, content } = current;

        return NotebookActions.runAndAdvance(content, context.session);
      }
    },
    isEnabled
  });
  commands.addCommand(CommandIDs.run, {
    label: "Run Selected Cells and Don't Advance",
    execute: args => {
      const current = getCurrent(args);

      if (current) {
        const { context, content } = current;

        return NotebookActions.run(content, context.session);
      }
    },
    isEnabled
  });
  commands.addCommand(CommandIDs.runAndInsert, {
    label: 'Run Selected Cells and Insert Below',
    execute: args => {
      const current = getCurrent(args);

      if (current) {
        const { context, content } = current;

        return NotebookActions.runAndInsert(content, context.session);
      }
    },
    isEnabled
  });
  commands.addCommand(CommandIDs.runAll, {
    label: 'Run All Cells',
    execute: args => {
      const current = getCurrent(args);

      if (current) {
        const { context, content } = current;

        return NotebookActions.runAll(content, context.session);
      }
    },
    isEnabled
  });
  commands.addCommand(CommandIDs.runAllAbove, {
    label: 'Run All Above Selected Cell',
    execute: args => {
      const current = getCurrent(args);

      if (current) {
        const { context, content } = current;

        return NotebookActions.runAllAbove(content, context.session);
      }
    },
    isEnabled: () => {
      // Can't run above if there are multiple cells selected,
      // or if we are at the top of the notebook.
      return (
        isEnabledAndSingleSelected() &&
        tracker.currentWidget.content.activeCellIndex !== 0
      );
    }
  });
  commands.addCommand(CommandIDs.runAllBelow, {
    label: 'Run Selected Cell and All Below',
    execute: args => {
      const current = getCurrent(args);

      if (current) {
        const { context, content } = current;

        return NotebookActions.runAllBelow(content, context.session);
      }
    },
    isEnabled: () => {
      // Can't run below if there are multiple cells selected,
      // or if we are at the bottom of the notebook.
      return (
        isEnabledAndSingleSelected() &&
        tracker.currentWidget.content.activeCellIndex !==
          tracker.currentWidget.content.widgets.length - 1
      );
    }
  });
  commands.addCommand(CommandIDs.restart, {
    label: 'Restart Kernel…',
    execute: args => {
      const current = getCurrent(args);

      if (current) {
        return current.session.restart();
      }
    },
    isEnabled
  });
  commands.addCommand(CommandIDs.closeAndShutdown, {
    label: 'Close and Shutdown',
    execute: args => {
      const current = getCurrent(args);

      if (!current) {
        return;
      }

      const fileName = current.title.label;

      return showDialog({
        title: 'Shutdown the notebook?',
        body: `Are you sure you want to close "${fileName}"?`,
        buttons: [Dialog.cancelButton(), Dialog.warnButton()]
      }).then(result => {
        if (result.button.accept) {
          return current.context.session.shutdown().then(() => {
            current.dispose();
          });
        }
      });
    },
    isEnabled
  });
  commands.addCommand(CommandIDs.trust, {
    label: () => 'Trust Notebook',
    execute: args => {
      const current = getCurrent(args);

      if (current) {
        const { context, content } = current;

        return NotebookActions.trust(content).then(() => context.save());
      }
    },
    isEnabled
  });
  commands.addCommand(CommandIDs.exportToFormat, {
    label: args => {
      const formatLabel = args['label'] as string;

      return (args['isPalette'] ? 'Export Notebook to ' : '') + formatLabel;
    },
    execute: args => {
      const current = getCurrent(args);

      if (!current) {
        return;
      }

      const notebookPath = URLExt.encodeParts(current.context.path);
      const url =
        URLExt.join(
          services.serverSettings.baseUrl,
          'nbconvert',
          args['format'] as string,
          notebookPath
        ) + '?download=true';
      const child = window.open('', '_blank');
      const { context } = current;

      if (context.model.dirty && !context.model.readOnly) {
        return context.save().then(() => {
          child.location.assign(url);
        });
      }

      return new Promise<void>(resolve => {
        child.location.assign(url);
        resolve(undefined);
      });
    },
    isEnabled
  });
  commands.addCommand(CommandIDs.restartClear, {
    label: 'Restart Kernel and Clear All Outputs…',
    execute: args => {
      const current = getCurrent(args);

      if (current) {
        const { content, session } = current;

        return session.restart().then(() => {
          NotebookActions.clearAllOutputs(content);
        });
      }
    },
    isEnabled
  });
  commands.addCommand(CommandIDs.restartRunAll, {
    label: 'Restart Kernel and Run All Cells…',
    execute: args => {
      const current = getCurrent(args);

      if (current) {
        const { context, content, session } = current;

        return session.restart().then(restarted => {
          if (restarted) {
            NotebookActions.runAll(content, context.session);
          }
          return restarted;
        });
      }
    },
    isEnabled
  });
  commands.addCommand(CommandIDs.clearAllOutputs, {
    label: 'Clear All Outputs',
    execute: args => {
      const current = getCurrent(args);

      if (current) {
        return NotebookActions.clearAllOutputs(current.content);
      }
    },
    isEnabled
  });
  commands.addCommand(CommandIDs.clearOutputs, {
    label: 'Clear Outputs',
    execute: args => {
      const current = getCurrent(args);

      if (current) {
        return NotebookActions.clearOutputs(current.content);
      }
    },
    isEnabled
  });
  commands.addCommand(CommandIDs.interrupt, {
    label: 'Interrupt Kernel',
    execute: args => {
      const current = getCurrent(args);

      if (!current) {
        return;
      }

      const kernel = current.context.session.kernel;

      if (kernel) {
        return kernel.interrupt();
      }
    },
    isEnabled
  });
  commands.addCommand(CommandIDs.toCode, {
    label: 'Change to Code Cell Type',
    execute: args => {
      const current = getCurrent(args);

      if (current) {
        return NotebookActions.changeCellType(current.content, 'code');
      }
    },
    isEnabled
  });
  commands.addCommand(CommandIDs.toMarkdown, {
    label: 'Change to Markdown Cell Type',
    execute: args => {
      const current = getCurrent(args);

      if (current) {
        return NotebookActions.changeCellType(current.content, 'markdown');
      }
    },
    isEnabled
  });
  commands.addCommand(CommandIDs.toRaw, {
    label: 'Change to Raw Cell Type',
    execute: args => {
      const current = getCurrent(args);

      if (current) {
        return NotebookActions.changeCellType(current.content, 'raw');
      }
    },
    isEnabled
  });
  commands.addCommand(CommandIDs.cut, {
    label: 'Cut Cells',
    execute: args => {
      const current = getCurrent(args);

      if (current) {
        return NotebookActions.cut(current.content);
      }
    },
    isEnabled
  });
  commands.addCommand(CommandIDs.copy, {
    label: 'Copy Cells',
    execute: args => {
      const current = getCurrent(args);

      if (current) {
        return NotebookActions.copy(current.content);
      }
    },
    isEnabled
  });
  commands.addCommand(CommandIDs.pasteBelow, {
    label: 'Paste Cells Below',
    execute: args => {
      const current = getCurrent(args);

      if (current) {
        return NotebookActions.paste(current.content, 'below');
      }
    },
    isEnabled
  });
  commands.addCommand(CommandIDs.pasteAbove, {
    label: 'Paste Cells Above',
    execute: args => {
      const current = getCurrent(args);

      if (current) {
        return NotebookActions.paste(current.content, 'above');
      }
    },
    isEnabled
  });
  commands.addCommand(CommandIDs.pasteAndReplace, {
    label: 'Paste Cells and Replace',
    execute: args => {
      const current = getCurrent(args);

      if (current) {
        return NotebookActions.paste(current.content, 'replace');
      }
    },
    isEnabled
  });
  commands.addCommand(CommandIDs.deleteCell, {
    label: 'Delete Cells',
    execute: args => {
      const current = getCurrent(args);

      if (current) {
        return NotebookActions.deleteCells(current.content);
      }
    },
    isEnabled
  });
  commands.addCommand(CommandIDs.split, {
    label: 'Split Cell',
    execute: args => {
      const current = getCurrent(args);

      if (current) {
        return NotebookActions.splitCell(current.content);
      }
    },
    isEnabled
  });
  commands.addCommand(CommandIDs.merge, {
    label: 'Merge Selected Cells',
    execute: args => {
      const current = getCurrent(args);

      if (current) {
        return NotebookActions.mergeCells(current.content);
      }
    },
    isEnabled
  });
  commands.addCommand(CommandIDs.insertAbove, {
    label: 'Insert Cell Above',
    execute: args => {
      const current = getCurrent(args);

      if (current) {
        return NotebookActions.insertAbove(current.content);
      }
    },
    isEnabled
  });
  commands.addCommand(CommandIDs.insertBelow, {
    label: 'Insert Cell Below',
    execute: args => {
      const current = getCurrent(args);

      if (current) {
        return NotebookActions.insertBelow(current.content);
      }
    },
    isEnabled
  });
  commands.addCommand(CommandIDs.selectAbove, {
    label: 'Select Cell Above',
    execute: args => {
      const current = getCurrent(args);

      if (current) {
        return NotebookActions.selectAbove(current.content);
      }
    },
    isEnabled
  });
  commands.addCommand(CommandIDs.selectBelow, {
    label: 'Select Cell Below',
    execute: args => {
      const current = getCurrent(args);

      if (current) {
        return NotebookActions.selectBelow(current.content);
      }
    },
    isEnabled
  });
  commands.addCommand(CommandIDs.extendAbove, {
    label: 'Extend Selection Above',
    execute: args => {
      const current = getCurrent(args);

      if (current) {
        return NotebookActions.extendSelectionAbove(current.content);
      }
    },
    isEnabled
  });
  commands.addCommand(CommandIDs.extendBelow, {
    label: 'Extend Selection Below',
    execute: args => {
      const current = getCurrent(args);

      if (current) {
        return NotebookActions.extendSelectionBelow(current.content);
      }
    },
    isEnabled
  });
  commands.addCommand(CommandIDs.selectAll, {
    label: 'Select All Cells',
    execute: args => {
      const current = getCurrent(args);

      if (current) {
        return NotebookActions.selectAll(current.content);
      }
    },
    isEnabled
  });
  commands.addCommand(CommandIDs.deselectAll, {
    label: 'Deselect All Cells',
    execute: args => {
      const current = getCurrent(args);

      if (current) {
        return NotebookActions.deselectAll(current.content);
      }
    },
    isEnabled
  });
  commands.addCommand(CommandIDs.moveUp, {
    label: 'Move Cells Up',
    execute: args => {
      const current = getCurrent(args);

      if (current) {
        return NotebookActions.moveUp(current.content);
      }
    },
    isEnabled
  });
  commands.addCommand(CommandIDs.moveDown, {
    label: 'Move Cells Down',
    execute: args => {
      const current = getCurrent(args);

      if (current) {
        return NotebookActions.moveDown(current.content);
      }
    },
    isEnabled
  });
  commands.addCommand(CommandIDs.toggleAllLines, {
    label: 'Toggle All Line Numbers',
    execute: args => {
      const current = getCurrent(args);

      if (current) {
        return NotebookActions.toggleAllLineNumbers(current.content);
      }
    },
    isEnabled
  });
  commands.addCommand(CommandIDs.commandMode, {
    label: 'Enter Command Mode',
    execute: args => {
      const current = getCurrent(args);

      if (current) {
        current.content.mode = 'command';
      }
    },
    isEnabled
  });
  commands.addCommand(CommandIDs.editMode, {
    label: 'Enter Edit Mode',
    execute: args => {
      const current = getCurrent(args);

      if (current) {
        current.content.mode = 'edit';
      }
    },
    isEnabled
  });
  commands.addCommand(CommandIDs.undoCellAction, {
    label: 'Undo Cell Operation',
    execute: args => {
      const current = getCurrent(args);

      if (current) {
        return NotebookActions.undo(current.content);
      }
    },
    isEnabled
  });
  commands.addCommand(CommandIDs.redoCellAction, {
    label: 'Redo Cell Operation',
    execute: args => {
      const current = getCurrent(args);

      if (current) {
        return NotebookActions.redo(current.content);
      }
    },
    isEnabled
  });
  commands.addCommand(CommandIDs.changeKernel, {
    label: 'Change Kernel…',
    execute: args => {
      const current = getCurrent(args);

      if (current) {
        return current.context.session.selectKernel();
      }
    },
    isEnabled
  });
  commands.addCommand(CommandIDs.reconnectToKernel, {
    label: 'Reconnect To Kernel',
    execute: args => {
      const current = getCurrent(args);

      if (!current) {
        return;
      }

      const kernel = current.context.session.kernel;

      if (kernel) {
        return kernel.reconnect();
      }
    },
    isEnabled
  });
  commands.addCommand(CommandIDs.createOutputView, {
    label: 'Create New View for Output',
    execute: args => {
      // Clone the OutputArea
      const current = getCurrent({ ...args, activate: false });
      const nb = current.content;
      const content = (nb.activeCell as CodeCell).cloneOutputArea();
      // Create a MainAreaWidget
      const widget = new MainAreaWidget({ content });
      widget.id = `LinkedOutputView-${UUID.uuid4()}`;
      widget.title.label = 'Output View';
      widget.title.icon = NOTEBOOK_ICON_CLASS;
      widget.title.caption = current.title.label
        ? `For Notebook: ${current.title.label}`
        : 'For Notebook:';
      widget.addClass('jp-LinkedOutputView');
      current.context.addSibling(widget, {
        ref: current.id,
        mode: 'split-bottom'
      });

      // Remove the output view if the parent notebook is closed.
      nb.disposed.connect(widget.dispose);
    },
    isEnabled: isEnabledAndSingleSelected
  });
  commands.addCommand(CommandIDs.createConsole, {
    label: 'New Console for Notebook',
    execute: args => {
      const current = getCurrent({ ...args, activate: false });
      const widget = tracker.currentWidget;

      if (!current || !widget) {
        return;
      }

      const options: ReadonlyJSONObject = {
        path: widget.context.path,
        preferredLanguage: widget.context.model.defaultKernelLanguage,
        activate: args['activate'],
        ref: current.id,
        insertMode: 'split-bottom'
      };

      return commands.execute('console:create', options);
    },
    isEnabled
  });
  commands.addCommand(CommandIDs.markdown1, {
    label: 'Change to Heading 1',
    execute: args => {
      const current = getCurrent(args);

      if (current) {
        return NotebookActions.setMarkdownHeader(current.content, 1);
      }
    },
    isEnabled
  });
  commands.addCommand(CommandIDs.markdown2, {
    label: 'Change to Heading 2',
    execute: args => {
      const current = getCurrent(args);

      if (current) {
        return NotebookActions.setMarkdownHeader(current.content, 2);
      }
    },
    isEnabled
  });
  commands.addCommand(CommandIDs.markdown3, {
    label: 'Change to Heading 3',
    execute: args => {
      const current = getCurrent(args);

      if (current) {
        return NotebookActions.setMarkdownHeader(current.content, 3);
      }
    },
    isEnabled
  });
  commands.addCommand(CommandIDs.markdown4, {
    label: 'Change to Heading 4',
    execute: args => {
      const current = getCurrent(args);

      if (current) {
        return NotebookActions.setMarkdownHeader(current.content, 4);
      }
    },
    isEnabled
  });
  commands.addCommand(CommandIDs.markdown5, {
    label: 'Change to Heading 5',
    execute: args => {
      const current = getCurrent(args);

      if (current) {
        return NotebookActions.setMarkdownHeader(current.content, 5);
      }
    },
    isEnabled
  });
  commands.addCommand(CommandIDs.markdown6, {
    label: 'Change to Heading 6',
    execute: args => {
      const current = getCurrent(args);

      if (current) {
        return NotebookActions.setMarkdownHeader(current.content, 6);
      }
    },
    isEnabled
  });
  commands.addCommand(CommandIDs.hideCode, {
    label: 'Collapse Selected Code',
    execute: args => {
      const current = getCurrent(args);

      if (current) {
        return NotebookActions.hideCode(current.content);
      }
    },
    isEnabled
  });
  commands.addCommand(CommandIDs.showCode, {
    label: 'Expand Selected Code',
    execute: args => {
      const current = getCurrent(args);

      if (current) {
        return NotebookActions.showCode(current.content);
      }
    },
    isEnabled
  });
  commands.addCommand(CommandIDs.hideAllCode, {
    label: 'Collapse All Code',
    execute: args => {
      const current = getCurrent(args);

      if (current) {
        return NotebookActions.hideAllCode(current.content);
      }
    },
    isEnabled
  });
  commands.addCommand(CommandIDs.showAllCode, {
    label: 'Expand All Code',
    execute: args => {
      const current = getCurrent(args);

      if (current) {
        return NotebookActions.showAllCode(current.content);
      }
    },
    isEnabled
  });
  commands.addCommand(CommandIDs.hideOutput, {
    label: 'Collapse Selected Outputs',
    execute: args => {
      const current = getCurrent(args);

      if (current) {
        return NotebookActions.hideOutput(current.content);
      }
    },
    isEnabled
  });
  commands.addCommand(CommandIDs.showOutput, {
    label: 'Expand Selected Outputs',
    execute: args => {
      const current = getCurrent(args);

      if (current) {
        return NotebookActions.showOutput(current.content);
      }
    },
    isEnabled
  });
  commands.addCommand(CommandIDs.hideAllOutputs, {
    label: 'Collapse All Outputs',
    execute: args => {
      const current = getCurrent(args);

      if (current) {
        return NotebookActions.hideAllOutputs(current.content);
      }
    },
    isEnabled
  });
  commands.addCommand(CommandIDs.showAllOutputs, {
    label: 'Expand All Outputs',
    execute: args => {
      const current = getCurrent(args);

      if (current) {
        return NotebookActions.showAllOutputs(current.content);
      }
    },
    isEnabled
  });
  commands.addCommand(CommandIDs.enableOutputScrolling, {
    label: 'Enable Scrolling for Outputs',
    execute: args => {
      const current = getCurrent(args);

      if (current) {
        return NotebookActions.enableOutputScrolling(current.content);
      }
    },
    isEnabled
  });
  commands.addCommand(CommandIDs.disableOutputScrolling, {
    label: 'Disable Scrolling for Outputs',
    execute: args => {
      const current = getCurrent(args);

      if (current) {
        return NotebookActions.disableOutputScrolling(current.content);
      }
    },
    isEnabled
  });
  commands.addCommand(CommandIDs.saveWithView, {
    label: 'Save Notebook with View State',
    execute: args => {
      const current = getCurrent(args);

      if (current) {
        NotebookActions.persistViewState(current.content);
        app.commands.execute('docmanager:save');
      }
    },
    isEnabled
  });
}

/**
 * Populate the application's command palette with notebook commands.
 */
function populatePalette(palette: ICommandPalette): void {
  let category = 'Notebook Operations';
  [
    CommandIDs.createNew,
    CommandIDs.interrupt,
    CommandIDs.restart,
    CommandIDs.restartClear,
    CommandIDs.restartRunAll,
    CommandIDs.runAll,
    CommandIDs.runAllAbove,
    CommandIDs.runAllBelow,
    CommandIDs.selectAll,
    CommandIDs.deselectAll,
    CommandIDs.clearAllOutputs,
    CommandIDs.toggleAllLines,
    CommandIDs.editMode,
    CommandIDs.commandMode,
    CommandIDs.changeKernel,
    CommandIDs.reconnectToKernel,
    CommandIDs.createConsole,
    CommandIDs.closeAndShutdown,
    CommandIDs.trust,
    CommandIDs.saveWithView
  ].forEach(command => {
    palette.addItem({ command, category });
  });

  EXPORT_TO_FORMATS.forEach(exportToFormat => {
    let args = {
      format: exportToFormat['format'],
      label: exportToFormat['label'],
      isPalette: true
    };
    palette.addItem({ command: CommandIDs.exportToFormat, category, args });
  });

  category = 'Notebook Cell Operations';
  [
    CommandIDs.run,
    CommandIDs.runAndAdvance,
    CommandIDs.runAndInsert,
    CommandIDs.clearOutputs,
    CommandIDs.toCode,
    CommandIDs.toMarkdown,
    CommandIDs.toRaw,
    CommandIDs.cut,
    CommandIDs.copy,
    CommandIDs.pasteBelow,
    CommandIDs.pasteAbove,
    CommandIDs.pasteAndReplace,
    CommandIDs.deleteCell,
    CommandIDs.split,
    CommandIDs.merge,
    CommandIDs.insertAbove,
    CommandIDs.insertBelow,
    CommandIDs.selectAbove,
    CommandIDs.selectBelow,
    CommandIDs.extendAbove,
    CommandIDs.extendBelow,
    CommandIDs.moveDown,
    CommandIDs.moveUp,
    CommandIDs.undoCellAction,
    CommandIDs.redoCellAction,
    CommandIDs.markdown1,
    CommandIDs.markdown2,
    CommandIDs.markdown3,
    CommandIDs.markdown4,
    CommandIDs.markdown5,
    CommandIDs.markdown6,
    CommandIDs.hideCode,
    CommandIDs.showCode,
    CommandIDs.hideAllCode,
    CommandIDs.showAllCode,
    CommandIDs.hideOutput,
    CommandIDs.showOutput,
    CommandIDs.hideAllOutputs,
    CommandIDs.showAllOutputs,
    CommandIDs.enableOutputScrolling,
    CommandIDs.disableOutputScrolling
  ].forEach(command => {
    palette.addItem({ command, category });
  });
}

/**
 * Populates the application menus for the notebook.
 */
function populateMenus(
  app: JupyterLab,
  mainMenu: IMainMenu,
  tracker: INotebookTracker
): void {
  let { commands } = app;

  // Add undo/redo hooks to the edit menu.
  mainMenu.editMenu.undoers.add({
    tracker,
    undo: widget => {
      widget.content.activeCell.editor.undo();
    },
    redo: widget => {
      widget.content.activeCell.editor.redo();
    }
  } as IEditMenu.IUndoer<NotebookPanel>);

  // Add a clearer to the edit menu
  mainMenu.editMenu.clearers.add({
    tracker,
    noun: 'Outputs',
    pluralNoun: 'Outputs',
    clearCurrent: (current: NotebookPanel) => {
      return NotebookActions.clearOutputs(current.content);
    },
    clearAll: (current: NotebookPanel) => {
      return NotebookActions.clearAllOutputs(current.content);
    }
  } as IEditMenu.IClearer<NotebookPanel>);

  // Add new notebook creation to the file menu.
  mainMenu.fileMenu.newMenu.addGroup([{ command: CommandIDs.createNew }], 10);

  // Add a close and shutdown command to the file menu.
  mainMenu.fileMenu.closeAndCleaners.add({
    tracker,
    action: 'Shutdown',
    name: 'Notebook',
    closeAndCleanup: (current: NotebookPanel) => {
      const fileName = current.title.label;
      return showDialog({
        title: 'Shutdown the notebook?',
        body: `Are you sure you want to close "${fileName}"?`,
        buttons: [Dialog.cancelButton(), Dialog.warnButton()]
      }).then(result => {
        if (result.button.accept) {
          return current.context.session.shutdown().then(() => {
            current.dispose();
          });
        }
      });
    }
  } as IFileMenu.ICloseAndCleaner<NotebookPanel>);

  // Add a save with view command to the file menu.
  mainMenu.fileMenu.persistAndSavers.add({
    tracker,
    action: 'with View State',
    name: 'Notebook',
    persistAndSave: (current: NotebookPanel) => {
      NotebookActions.persistViewState(current.content);
      return app.commands.execute('docmanager:save');
    }
  } as IFileMenu.IPersistAndSave<NotebookPanel>);

  // Add a notebook group to the File menu.
  let exportTo = new Menu({ commands });
  exportTo.title.label = 'Export Notebook As…';
  EXPORT_TO_FORMATS.forEach(exportToFormat => {
    exportTo.addItem({
      command: CommandIDs.exportToFormat,
      args: exportToFormat
    });
  });
  const fileGroup = [
    { command: CommandIDs.trust },
    { type: 'submenu', submenu: exportTo } as Menu.IItemOptions
  ];
  mainMenu.fileMenu.addGroup(fileGroup, 10);

  // Add a kernel user to the Kernel menu
  mainMenu.kernelMenu.kernelUsers.add({
    tracker,
    interruptKernel: current => {
      let kernel = current.session.kernel;
      if (kernel) {
        return kernel.interrupt();
      }
      return Promise.resolve(void 0);
    },
    noun: 'All Outputs',
    restartKernel: current => current.session.restart(),
    restartKernelAndClear: current => {
      return current.session.restart().then(restarted => {
        if (restarted) {
          NotebookActions.clearAllOutputs(current.content);
        }
        return restarted;
      });
    },
    changeKernel: current => current.session.selectKernel(),
    shutdownKernel: current => current.session.shutdown()
  } as IKernelMenu.IKernelUser<NotebookPanel>);

  // Add a console creator the the Kernel menu
  mainMenu.fileMenu.consoleCreators.add({
    tracker,
    name: 'Notebook',
    createConsole: current => {
      const options: ReadonlyJSONObject = {
        path: current.context.path,
        preferredLanguage: current.context.model.defaultKernelLanguage,
        activate: true,
        ref: current.id,
        insertMode: 'split-bottom'
      };
      return commands.execute('console:create', options);
    }
  } as IFileMenu.IConsoleCreator<NotebookPanel>);

  // Add some commands to the application view menu.
  const collapseGroup = [
    CommandIDs.hideCode,
    CommandIDs.hideOutput,
    CommandIDs.hideAllCode,
    CommandIDs.hideAllOutputs
  ].map(command => {
    return { command };
  });
  mainMenu.viewMenu.addGroup(collapseGroup, 10);

  const expandGroup = [
    CommandIDs.showCode,
    CommandIDs.showOutput,
    CommandIDs.showAllCode,
    CommandIDs.showAllOutputs
  ].map(command => {
    return { command };
  });
  mainMenu.viewMenu.addGroup(expandGroup, 11);

  // Add an IEditorViewer to the application view menu
  mainMenu.viewMenu.editorViewers.add({
    tracker,
    toggleLineNumbers: widget => {
      NotebookActions.toggleAllLineNumbers(widget.content);
    },
    lineNumbersToggled: widget => {
      const config = widget.content.editorConfig;
      return !!(
        config.code.lineNumbers &&
        config.markdown.lineNumbers &&
        config.raw.lineNumbers
      );
    }
  } as IViewMenu.IEditorViewer<NotebookPanel>);

  // Add an ICodeRunner to the application run menu
  mainMenu.runMenu.codeRunners.add({
    tracker,
    noun: 'Cells',
    run: current => {
      const { context, content } = current;
      return NotebookActions.runAndAdvance(content, context.session).then(
        () => void 0
      );
    },
    runAll: current => {
      const { context, content } = current;
      return NotebookActions.runAll(content, context.session).then(
        () => void 0
      );
    },
    restartAndRunAll: current => {
      const { context, content } = current;
      return context.session.restart().then(restarted => {
        if (restarted) {
          NotebookActions.runAll(content, context.session);
        }
        return restarted;
      });
    }
  } as IRunMenu.ICodeRunner<NotebookPanel>);

  // Add a run+insert and run+don't advance group to the run menu.
  const runExtras = [CommandIDs.runAndInsert, CommandIDs.run].map(command => {
    return { command };
  });

  // Add a run all above/below group to the run menu.
  const runAboveBelowGroup = [
    CommandIDs.runAllAbove,
    CommandIDs.runAllBelow
  ].map(command => {
    return { command };
  });

  // Add commands to the application edit menu.
  const undoCellActionGroup = [
    CommandIDs.undoCellAction,
    CommandIDs.redoCellAction
  ].map(command => {
    return { command };
  });

  const copyGroup = [
    CommandIDs.cut,
    CommandIDs.copy,
    CommandIDs.pasteBelow,
    CommandIDs.pasteAbove,
    CommandIDs.pasteAndReplace
  ].map(command => {
    return { command };
  });

  const selectGroup = [CommandIDs.selectAll, CommandIDs.deselectAll].map(
    command => {
      return { command };
    }
  );

  const splitMergeGroup = [CommandIDs.split, CommandIDs.merge].map(command => {
    return { command };
  });

  const moveCellsGroup = [CommandIDs.moveUp, CommandIDs.moveDown].map(
    command => {
      return { command };
    }
  );

  mainMenu.editMenu.addGroup(undoCellActionGroup, 4);
  mainMenu.editMenu.addGroup(copyGroup, 5);
  mainMenu.editMenu.addGroup([{ command: CommandIDs.deleteCell }], 6);
  mainMenu.editMenu.addGroup(selectGroup, 7);
  mainMenu.editMenu.addGroup(moveCellsGroup, 8);
  mainMenu.editMenu.addGroup(splitMergeGroup, 9);
  mainMenu.runMenu.addGroup(runExtras, 10);
  mainMenu.runMenu.addGroup(runAboveBelowGroup, 11);

  // Add kernel information to the application help menu.
  mainMenu.helpMenu.kernelUsers.add({
    tracker,
    getKernel: current => current.session.kernel
  } as IHelpMenu.IKernelUser<NotebookPanel>);
}<|MERGE_RESOLUTION|>--- conflicted
+++ resolved
@@ -22,7 +22,6 @@
   ISettingRegistry,
   IStateDB,
   PageConfig,
-<<<<<<< HEAD
   URLExt
 } from '@jupyterlab/coreutils';
 
@@ -31,13 +30,6 @@
 import  {
   IFileBrowserFactory
 } from '@jupyterlab/filebrowser';
-=======
-  URLExt,
-  uuid
-} from '@jupyterlab/coreutils';
-
-import { IFileBrowserFactory } from '@jupyterlab/filebrowser';
->>>>>>> 1aff4190
 
 import { ILauncher } from '@jupyterlab/launcher';
 
