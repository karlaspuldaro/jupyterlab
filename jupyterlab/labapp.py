# coding: utf-8
"""A tornado based Jupyter lab server."""

# Copyright (c) Jupyter Development Team.
# Distributed under the terms of the Modified BSD License.

import json
import os
import os.path as osp
from os.path import join as pjoin
import sys
from jinja2 import Environment, FileSystemLoader

from jupyter_core.application import JupyterApp, base_aliases, base_flags
from jupyter_core.application import NoStart
from jupyterlab_server import slugify, WORKSPACE_EXTENSION
from jupyter_server.serverapp import aliases, flags
from jupyter_server.utils import url_path_join as ujoin
from jupyter_server._version import version_info as jpserver_version_info
from traitlets import Bool, Instance, Unicode, default

from nbclassic.shim import NBClassicConfigShimMixin
from jupyterlab_server import LabServerApp

from ._version import __version__
from .debuglog import DebugLogFileMixin
from .commands import (
    DEV_DIR, HERE,
    build, clean, get_app_dir, get_app_version, get_user_settings_dir,
    get_workspaces_dir, AppOptions, pjoin, get_app_info,
    ensure_core, ensure_dev, watch, watch_dev, ensure_app
)
from .coreconfig import CoreConfig
from .handlers.build_handler import build_path, Builder, BuildHandler
from .handlers.extension_manager_handler import (
    extensions_handler_path, ExtensionManager, ExtensionHandler
)
from .handlers.error_handler import ErrorHandler


DEV_NOTE = """You're running JupyterLab from source.
If you're working on the TypeScript sources of JupyterLab, try running

    jupyter lab --dev-mode --watch


to have the system incrementally watch and build JupyterLab for you, as you
make changes.
"""


CORE_NOTE = """
Running the core application with no additional extensions or settings
"""

build_aliases = dict(base_aliases)
build_aliases['app-dir'] = 'LabBuildApp.app_dir'
build_aliases['name'] = 'LabBuildApp.name'
build_aliases['version'] = 'LabBuildApp.version'
build_aliases['dev-build'] = 'LabBuildApp.dev_build'
build_aliases['minimize'] = 'LabBuildApp.minimize'
build_aliases['debug-log-path'] = 'DebugLogFileMixin.debug_log_path'

build_flags = dict(flags)

version = __version__
app_version = get_app_version()
if version != app_version:
    version = '%s (dev), %s (app)' % (__version__, app_version)

buildFailureMsg = """Build failed.
Troubleshooting: If the build failed due to an out-of-memory error, you
may be able to fix it by disabling the `dev_build` and/or `minimize` options.

If you are building via the `jupyter lab build` command, you can disable
these options like so:

jupyter lab build --dev-build=False --minimize=False

You can also disable these options for all JupyterLab builds by adding these
lines to a Jupyter config file named `jupyter_config.py`:

c.LabBuildApp.minimize = False
c.LabBuildApp.dev_build = False

If you don't already have a `jupyter_config.py` file, you can create one by
adding a blank file of that name to any of the Jupyter config directories.
The config directories can be listed by running:

jupyter --paths

Explanation:

- `dev-build`: This option controls whether a `dev` or a more streamlined
`production` build is used. This option will default to `False` (ie the
`production` build) for most users. However, if you have any labextensions
installed from local files, this option will instead default to `True`.
Explicitly setting `dev-build` to `False` will ensure that the `production`
build is used in all circumstances.

- `minimize`: This option controls whether your JS bundle is minified
during the Webpack build, which helps to improve JupyterLab's overall
performance. However, the minifier plugin used by Webpack is very memory
intensive, so turning it off may help the build finish successfully in
low-memory environments.
"""

class LabBuildApp(JupyterApp, DebugLogFileMixin):
    version = version
    description = """
    Build the JupyterLab application

    The application is built in the JupyterLab app directory in `/staging`.
    When the build is complete it is put in the JupyterLab app `/static`
    directory, where it is used to serve the application.
    """
    aliases = build_aliases
    flags = build_flags

    # Not configurable!
    core_config = Instance(CoreConfig, allow_none=True)

    app_dir = Unicode('', config=True,
        help="The app directory to build in")

    name = Unicode('JupyterLab', config=True,
        help="The name of the built application")

    version = Unicode('', config=True,
        help="The version of the built application")

    dev_build = Bool(None, allow_none=True, config=True,
        help="Whether to build in dev mode. Defaults to True (dev mode) if there are any locally linked extensions, else defaults to False (prod mode).")

    minimize = Bool(True, config=True,
        help="Whether to use a minifier during the Webpack build (defaults to True). Only affects production builds.")

    pre_clean = Bool(False, config=True,
        help="Whether to clean before building (defaults to False)")

    def start(self):
        parts = ['build']
        parts.append('none' if self.dev_build is None else
                     'dev' if self.dev_build else
                     'prod')
        if self.minimize:
            parts.append('minimize')
        command = ':'.join(parts)

        app_dir = self.app_dir or get_app_dir()
        app_options = AppOptions(
            app_dir=app_dir, logger=self.log, core_config=self.core_config
        )
        self.log.info('JupyterLab %s', version)
        with self.debug_logging():
            if self.pre_clean:
                self.log.info('Cleaning %s' % app_dir)
                clean(app_options=app_options)
            self.log.info('Building in %s', app_dir)
            try:
                build(name=self.name, version=self.version,
                  command=command, app_options=app_options)
            except Exception as e:
                print(buildFailureMsg)
                raise e


clean_aliases = dict(base_aliases)
clean_aliases['app-dir'] = 'LabCleanApp.app_dir'

ext_warn_msg = "WARNING: this will delete all of your extensions, which will need to be reinstalled"

clean_flags = dict(base_flags)
clean_flags['extensions'] = ({'LabCleanApp': {'extensions': True}},
    'Also delete <app-dir>/extensions.\n%s' % ext_warn_msg)
clean_flags['settings'] = ({'LabCleanApp': {'settings': True}}, 'Also delete <app-dir>/settings')
clean_flags['static'] = ({'LabCleanApp': {'static': True}}, 'Also delete <app-dir>/static')
clean_flags['all'] = ({'LabCleanApp': {'all': True}},
    'Delete the entire contents of the app directory.\n%s' % ext_warn_msg)


class LabCleanAppOptions(AppOptions):
    extensions = Bool(False)
    settings = Bool(False)
    staging = Bool(True)
    static = Bool(False)
    all = Bool(False)


class LabCleanApp(JupyterApp):
    version = version
    description = """
    Clean the JupyterLab application

    This will clean the app directory by removing the `staging` directories.
    Optionally, the `extensions`, `settings`, and/or `static` directories,
    or the entire contents of the app directory, can also be removed.
    """
    aliases = clean_aliases
    flags = clean_flags

    # Not configurable!
    core_config = Instance(CoreConfig, allow_none=True)

    app_dir = Unicode('', config=True, help='The app directory to clean')

    extensions = Bool(False, config=True,
        help="Also delete <app-dir>/extensions.\n%s" % ext_warn_msg)

    settings = Bool(False, config=True, help="Also delete <app-dir>/settings")

    static = Bool(False, config=True, help="Also delete <app-dir>/static")

    all = Bool(False, config=True,
        help="Delete the entire contents of the app directory.\n%s" % ext_warn_msg)

    def start(self):
        app_options = LabCleanAppOptions(
            logger=self.log,
            core_config=self.core_config,
            app_dir=self.app_dir,
            extensions=self.extensions,
            settings=self.settings,
            static=self.static,
            all=self.all
        )
        clean(app_options=app_options)


class LabPathApp(JupyterApp):
    version = version
    description = """
    Print the configured paths for the JupyterLab application

    The application path can be configured using the JUPYTERLAB_DIR
        environment variable.
    The user settings path can be configured using the JUPYTERLAB_SETTINGS_DIR
        environment variable or it will fall back to
        `/lab/user-settings` in the default Jupyter configuration directory.
    The workspaces path can be configured using the JUPYTERLAB_WORKSPACES_DIR
        environment variable or it will fall back to
        '/lab/workspaces' in the default Jupyter configuration directory.
    """
    def start(self):
        print('Application directory:   %s' % get_app_dir())
        print('User Settings directory: %s' % get_user_settings_dir())
        print('Workspaces directory: %s' % get_workspaces_dir())


class LabWorkspaceExportApp(JupyterApp):
    version = version
    description = """
    Export a JupyterLab workspace

    If no arguments are passed in, this command will export the default
        workspace.
    If a workspace name is passed in, this command will export that workspace.
    If no workspace is found, this command will export an empty workspace.
    """
    def start(self):
        app = LabApp(config=self.config)
#        base_url = app.serverapp.base_url
        # TODO(@echarles) Fix this.
        base_url = '/'
        directory = app.workspaces_dir
        app_url = app.app_url

        if len(self.extra_args) > 1:
            print('Too many arguments were provided for workspace export.')
            self.exit(1)

        raw = (app_url if not self.extra_args
               else ujoin(app.workspaces_url, self.extra_args[0]))
        slug = slugify(raw, base_url)
        workspace_path = pjoin(directory, slug + WORKSPACE_EXTENSION)

        if osp.exists(workspace_path):
            with open(workspace_path) as fid:
                try:  # to load the workspace file.
                    print(fid.read())
                except Exception as e:
                    print(json.dumps(dict(data=dict(), metadata=dict(id=raw))))
        else:
            print(json.dumps(dict(data=dict(), metadata=dict(id=raw))))


class LabWorkspaceImportApp(JupyterApp):
    version = version
    description = """
    Import a JupyterLab workspace

    This command will import a workspace from a JSON file. The format of the
        file must be the same as what the export functionality emits.
    """
    workspace_name = Unicode(
        None,
        config=True,
        allow_none=True,
        help="""
        Workspace name. If given, the workspace ID in the imported
        file will be replaced with a new ID pointing to this
        workspace name.
        """
    )

    aliases = {
        'name': 'LabWorkspaceImportApp.workspace_name'
    }

    def start(self):
        app = LabApp(config=self.config)
#        base_url = app.serverapp.base_url
        # TODO(@echarles) Fix this.
        base_url = '/'
        directory = app.workspaces_dir
        app_url = app.app_url
        workspaces_url = app.workspaces_url

        if len(self.extra_args) != 1:
            print('One argument is required for workspace import.')
            self.exit(1)

        workspace = dict()
        with self._smart_open() as fid:
            try:  # to load, parse, and validate the workspace file.
                workspace = self._validate(fid, base_url, app_url, workspaces_url)
            except Exception as e:
                print('%s is not a valid workspace:\n%s' % (fid.name, e))
                self.exit(1)

        if not osp.exists(directory):
            try:
                os.makedirs(directory)
            except Exception as e:
                print('Workspaces directory could not be created:\n%s' % e)
                self.exit(1)

        slug = slugify(workspace['metadata']['id'], base_url)
        workspace_path = pjoin(directory, slug + WORKSPACE_EXTENSION)

        # Write the workspace data to a file.
        with open(workspace_path, 'w') as fid:
            fid.write(json.dumps(workspace))

        print('Saved workspace: %s' % workspace_path)

    def _smart_open(self):
        file_name = self.extra_args[0]

        if file_name == '-':
            return sys.stdin
        else:
            file_path = osp.abspath(file_name)

            if not osp.exists(file_path):
                print('%s does not exist.' % file_name)
                self.exit(1)

            return open(file_path)

    def _validate(self, data, base_url, app_url, workspaces_url):
        workspace = json.load(data)

        if 'data' not in workspace:
            raise Exception('The `data` field is missing.')

        # If workspace_name is set in config, inject the
        # name into the workspace metadata.
        if self.workspace_name is not None:
            if self.workspace_name == "":
                workspace_id = ujoin(base_url, app_url)
            else:
                workspace_id = ujoin(base_url, workspaces_url, self.workspace_name)
            workspace['metadata'] = {'id': workspace_id}
        # else check that the workspace_id is valid.
        else:
            if 'id' not in workspace['metadata']:
                raise Exception('The `id` field is missing in `metadata`.')
            else:
                id = workspace['metadata']['id']
                if id != ujoin(base_url, app_url) and not id.startswith(ujoin(base_url, workspaces_url)):
                    error = '%s does not match app_url or start with workspaces_url.'
                    raise Exception(error % id)

        return workspace


class LabWorkspaceApp(JupyterApp):
    version = version
    description = """
    Import or export a JupyterLab workspace

    There are two sub-commands for export or import of workspaces. This app
        should not otherwise do any work.
    """
    subcommands = dict()
    subcommands['export'] = (
        LabWorkspaceExportApp,
        LabWorkspaceExportApp.description.splitlines()[0]
    )
    subcommands['import'] = (
        LabWorkspaceImportApp,
        LabWorkspaceImportApp.description.splitlines()[0]
    )

    def start(self):
        try:
            super().start()
            print('Either `export` or `import` must be specified.')
            self.exit(1)
        except NoStart:
            pass
        self.exit(0)


class LabApp(NBClassicConfigShimMixin, LabServerApp):
    version = version

    extension_name = "jupyterlab"
    app_name = "JupyterLab"

    # Should your extension expose other server extensions when launched directly?
    load_other_extensions = True

    description = """
    JupyterLab - An extensible computational environment for Jupyter.

    This launches a Tornado based HTML Server that serves up an
    HTML5/Javascript JupyterLab client.

    JupyterLab has three different modes of running:

    * Core mode (`--core-mode`): in this mode JupyterLab will run using the JavaScript
      assets contained in the installed `jupyterlab` Python package. In core mode, no
      extensions are enabled. This is the default in a stable JupyterLab release if you
      have no extensions installed.
    * Dev mode (`--dev-mode`): uses the unpublished local JavaScript packages in the
      `dev_mode` folder.  In this case JupyterLab will show a red stripe at the top of
      the page.  It can only be used if JupyterLab is installed as `pip install -e .`.
    * App mode: JupyterLab allows multiple JupyterLab "applications" to be
      created by the user with different combinations of extensions. The `--app-dir` can
      be used to set a directory for different applications. The default application
      path can be found using `jupyter lab path`.
    """

    examples = """
        jupyter lab                       # start JupyterLab
        jupyter lab --dev-mode            # start JupyterLab in development mode, with no extensions
        jupyter lab --core-mode           # start JupyterLab in core mode, with no extensions
        jupyter lab --app-dir=~/myjupyterlabapp # start JupyterLab with a particular set of extensions
        jupyter lab --certfile=mycert.pem # use SSL/TLS certificate
    """

    aliases['app-dir'] = 'LabApp.app_dir'
    aliases.update({
        'watch': 'LabApp.watch',
    })


    flags['core-mode'] = (
        {'LabApp': {'core_mode': True}},
        "Start the app in core mode."
    )
    flags['dev-mode'] = (
        {'LabApp': {'dev_mode': True}},
        "Start the app in dev mode for running from source."
    )
    flags['watch'] = (
        {'LabApp': {'watch': True}},
        "Start the app in watch mode."
    )
    flags['expose-app-in-browser'] = (
        {'LabApp': {'expose_app_in_browser': True}},
        "Expose the global app instance to browser via window.jupyterlab"
    )

    subcommands = dict(
        build=(LabBuildApp, LabBuildApp.description.splitlines()[0]),
        clean=(LabCleanApp, LabCleanApp.description.splitlines()[0]),
        path=(LabPathApp, LabPathApp.description.splitlines()[0]),
        paths=(LabPathApp, LabPathApp.description.splitlines()[0]),
        workspace=(LabWorkspaceApp, LabWorkspaceApp.description.splitlines()[0]),
        workspaces=(LabWorkspaceApp, LabWorkspaceApp.description.splitlines()[0])
    )

    default_url = Unicode('/lab', config=True,
        help="The default URL to redirect to from `/`")

    override_static_url = Unicode(config=True, help=('The override url for static lab assets, typically a CDN.'))

    override_theme_url = Unicode(config=True, help=('The override url for static lab theme assets, typically a CDN.'))

    app_dir = Unicode(get_app_dir(), config=True,
        help="The app directory to launch JupyterLab from.")

    user_settings_dir = Unicode(get_user_settings_dir(), config=True,
        help="The directory for user settings.")

    workspaces_dir = Unicode(get_workspaces_dir(), config=True,
        help="The directory for workspaces")

    core_mode = Bool(False, config=True,
        help="""Whether to start the app in core mode. In this mode, JupyterLab
        will run using the JavaScript assets that are within the installed
        JupyterLab Python package. In core mode, third party extensions are disabled.
        The `--dev-mode` flag is an alias to this to be used when the Python package
        itself is installed in development mode (`pip install -e .`).
        """)

    dev_mode = Bool(False, config=True,
        help="""Whether to start the app in dev mode. Uses the unpublished local
        JavaScript packages in the `dev_mode` folder.  In this case JupyterLab will
        show a red stripe at the top of the page.  It can only be used if JupyterLab
        is installed as `pip install -e .`.
        """)

    watch = Bool(False, config=True,
        help="Whether to serve the app in watch mode")

    expose_app_in_browser = Bool(False, config=True,
        help="Whether to expose the global app instance to browser via window.jupyterlab")

<<<<<<< HEAD
    @default('app_settings_dir')
    def _default_app_settings_dir(self):
        return pjoin(self.app_dir, 'settings')

    @default('app_version')
    def _default_app_version(self):
        info = get_app_info(app_options=AppOptions(app_dir=self.app_dir))
        return info['version']

    @default('cache_files')
    def _default_cache_files(self):
        return False

    @default('schemas_dir')
    def _default_schemas_dir(self):
        return pjoin(self.app_dir, 'schemas')

    @default('templates_dir')
    def _default_templates_dir(self):
        return pjoin(self.app_dir, 'static')

    @default('themes_dir')
    def _default_themes_dir(self):
        if self.override_theme_url:
            return ''
        return pjoin(self.app_dir, 'themes')

    @default('static_dir')
    def _default_static_dir(self):
        return pjoin(self.app_dir, 'static')

    @property
    def static_url_prefix(self):
        if self.override_static_url:
            return self.override_static_url
        else:
            return "/static/{extension_name}/".format(
            extension_name=self.extension_name)

    @default('theme_url')
    def _default_theme_url(self):
        if self.override_theme_url:
            return self.override_theme_url
        return ''

    def initialize_templates(self):
        # Determine which model to run JupyterLab
        if self.core_mode or self.app_dir.startswith(HERE):
            self.core_mode = True
            self.log.info('Running JupyterLab in dev mode')

        if self.dev_mode or self.app_dir.startswith(DEV_DIR):
            self.dev_mode = True
            self.log.info('Running JupyterLab in dev mode')

        if self.watch and self.core_mode:
            self.log.warn('Cannot watch in core mode, did you mean --dev-mode?')
            self.watch = False

        if self.core_mode and self.dev_mode:
            self.log.warn('Conflicting modes, choosing dev_mode over core_mode')
            self.core_mode = False

        # Set the paths based on jupyterlab's mode.
        if self.dev_mode:
            dev_static_dir = ujoin(DEV_DIR, 'static')
            self.static_paths = [dev_static_dir]
            self.template_paths = [dev_static_dir]
        elif self.core_mode:
            dev_static_dir = ujoin(HERE, 'static')
            self.static_paths = [dev_static_dir]
            self.template_paths = [dev_static_dir]
        else:
            self.static_paths = [self.static_dir]
            self.template_paths = [self.templates_dir]

    def initialize_settings(self):
        handlers = []
        build_handler_options = AppOptions(logger=self.log, app_dir=self.app_dir)

        # Set config for Jupyterlab
        page_config = self.serverapp.web_app.settings.setdefault('page_config_data', {})
        page_config.setdefault('buildAvailable', not self.core_mode and not self.dev_mode)
        page_config.setdefault('buildCheck', not self.core_mode and not self.dev_mode)
        page_config['devMode'] = self.dev_mode
        page_config['token'] = self.serverapp.token

        # Client-side code assumes notebookVersion is a JSON-encoded string
        page_config['notebookVersion'] = json.dumps(jpserver_version_info)

        if self.serverapp.file_to_run:
            relpath = os.path.relpath(self.serverapp.file_to_run, self.serverapp.root_dir)
            uri = url_escape(ujoin('{}/tree'.format(self.app_url), *relpath.split(os.sep)))
            self.default_url = uri
            self.serverapp.file_to_run = ''

        self.log.info('JupyterLab extension loaded from %s' % HERE)
        self.log.info('JupyterLab application directory is %s' % self.app_dir)

        builder = Builder(self.core_mode, app_options=build_handler_options)
        build_handler = (build_path, BuildHandler, {'builder': builder})
        handlers.append(build_handler)

        errored = False

        if self.core_mode:
            self.log.info(CORE_NOTE.strip())
            ensure_core(self.log)
        elif self.dev_mode:
            if not self.watch:
                ensure_dev(self.log)
                self.log.info(DEV_NOTE)
        else:
            msgs = ensure_app(self.app_dir)
            if msgs:
                [self.log.error(msg) for msg in msgs]
                handler = (self.app_url, ErrorHandler, { 'messages': msgs })
                handlers.append(handler)
                errored = True

        if self.watch:
            self.log.info('Starting JupyterLab watch mode...')
            if self.dev_mode:
                watch_dev(self.log)
            else:
                watch(app_options=build_handler_options)
                page_config['buildAvailable'] = False
            self.cache_files = False

        if not self.core_mode and not errored:
            ext_manager = ExtensionManager(app_options=build_handler_options)
            ext_handler = (
                extensions_handler_path,
                ExtensionHandler,
                {'manager': ext_manager}
            )
            handlers.append(ext_handler)

        # If running under JupyterHub, add more metadata.
        if hasattr(self, 'hub_prefix'):
            page_config['hubPrefix'] = self.hub_prefix
            page_config['hubHost'] = self.hub_host
            page_config['hubUser'] = self.user
            page_config['shareUrl'] = ujoin(self.hub_prefix, 'user-redirect')
            # Assume the server_name property indicates running JupyterHub 1.0.
            if hasattr(labapp, 'server_name'):
                page_config['hubServerName'] = self.server_name
            api_token = os.getenv('JUPYTERHUB_API_TOKEN', '')
            page_config['token'] = api_token

        # Update Jupyter Server's webapp settings with jupyterlab settings.
        self.serverapp.web_app.settings['page_config_data'] = page_config

        # Extend Server handlers with jupyterlab handlers.
        self.handlers.extend(handlers)
=======
    def init_server_extensions(self):
        """Load any extensions specified by config.

        Import the module, then call the load_jupyter_server_extension function,
        if one exists.

        If the JupyterLab server extension is not enabled, it will
        be manually loaded with a warning.

        The extension API is experimental, and may change in future releases.
        """
        super(LabApp, self).init_server_extensions()
        msg = 'JupyterLab server extension not enabled, manually loading...'
        if not self.nbserver_extensions.get('jupyterlab', False):
            self.log.warning(msg)
            load_jupyter_server_extension(self)

>>>>>>> b1e2b830

#-----------------------------------------------------------------------------
# Main entry point
#-----------------------------------------------------------------------------

main = launch_new_instance = LabApp.launch_instance

if __name__ == '__main__':
    main()<|MERGE_RESOLUTION|>--- conflicted
+++ resolved
@@ -416,7 +416,7 @@
 class LabApp(NBClassicConfigShimMixin, LabServerApp):
     version = version
 
-    extension_name = "jupyterlab"
+    name = "jupyterlab"
     app_name = "JupyterLab"
 
     # Should your extension expose other server extensions when launched directly?
@@ -520,7 +520,6 @@
     expose_app_in_browser = Bool(False, config=True,
         help="Whether to expose the global app instance to browser via window.jupyterlab")
 
-<<<<<<< HEAD
     @default('app_settings_dir')
     def _default_app_settings_dir(self):
         return pjoin(self.app_dir, 'settings')
@@ -557,8 +556,8 @@
         if self.override_static_url:
             return self.override_static_url
         else:
-            return "/static/{extension_name}/".format(
-            extension_name=self.extension_name)
+            return "/static/{name}/".format(
+            name=self.name)
 
     @default('theme_url')
     def _default_theme_url(self):
@@ -676,25 +675,6 @@
 
         # Extend Server handlers with jupyterlab handlers.
         self.handlers.extend(handlers)
-=======
-    def init_server_extensions(self):
-        """Load any extensions specified by config.
-
-        Import the module, then call the load_jupyter_server_extension function,
-        if one exists.
-
-        If the JupyterLab server extension is not enabled, it will
-        be manually loaded with a warning.
-
-        The extension API is experimental, and may change in future releases.
-        """
-        super(LabApp, self).init_server_extensions()
-        msg = 'JupyterLab server extension not enabled, manually loading...'
-        if not self.nbserver_extensions.get('jupyterlab', False):
-            self.log.warning(msg)
-            load_jupyter_server_extension(self)
-
->>>>>>> b1e2b830
 
 #-----------------------------------------------------------------------------
 # Main entry point
