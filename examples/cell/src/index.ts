// Copyright (c) Jupyter Development Team.
// Distributed under the terms of the Modified BSD License.

import { PageConfig, URLExt } from '@jupyterlab/coreutils';
// @ts-ignore
__webpack_public_path__ = URLExt.join(PageConfig.getBaseUrl(), 'example/');

import '@jupyterlab/application/style/index.css';
import '@jupyterlab/cells/style/index.css';
import '@jupyterlab/theme-light-extension/style/index.css';
import '../index.css';

import { SessionContext, Toolbar } from '@jupyterlab/apputils';

import { CodeCellModel, CodeCell } from '@jupyterlab/cells';

import { CodeMirrorMimeTypeService } from '@jupyterlab/codemirror';

import {
  CompleterModel,
  Completer,
  CompletionHandler,
  KernelConnector
} from '@jupyterlab/completer';

import {
  RenderMimeRegistry,
  standardRendererFactories as initialFactories
} from '@jupyterlab/rendermime';

import {
  SessionManager,
  KernelManager,
  KernelSpecManager
} from '@jupyterlab/services';

import { CommandRegistry } from '@lumino/commands';

import { BoxPanel, Widget } from '@lumino/widgets';

function main(): void {
  const kernelManager = new KernelManager();
  const specsManager = new KernelSpecManager();
  const sessionManager = new SessionManager({ kernelManager });
  const sessionContext = new SessionContext({
    sessionManager,
    specsManager,
    name: 'Example'
  });
  const mimeService = new CodeMirrorMimeTypeService();

  // Initialize the command registry with the bindings.
  const commands = new CommandRegistry();
  const useCapture = true;

  // Setup the keydown listener for the document.
  document.addEventListener(
    'keydown',
    event => {
      commands.processKeydownEvent(event);
    },
    useCapture
  );

  // Create the cell widget with a default rendermime instance.
  const rendermime = new RenderMimeRegistry({ initialFactories });

  const cellWidget = new CodeCell({
    rendermime,
    model: new CodeCellModel({})
  }).initializeState();

<<<<<<< HEAD
  // Handle the mimeType for the current kernel.
  session.kernelChanged.connect(() => {
    if (session.kernel) {
      void session.kernel.ready.then(() => {
        const lang = session.kernel!.info!.language_info;
        const mimeType = mimeService.getMimeTypeByLanguage(lang);
        cellWidget.model.mimeType = mimeType;
      });
    }
=======
  // Handle the mimeType for the current kernel asynchronously.
  sessionContext.kernelChanged.connect(() => {
    void sessionContext.session?.kernel?.info.then(info => {
      const lang = info.language_info;
      const mimeType = mimeService.getMimeTypeByLanguage(lang);
      cellWidget.model.mimeType = mimeType;
    });
>>>>>>> 28cef062
  });

  // Use the default kernel.
  sessionContext.kernelPreference = { autoStartDefault: true };

  // Set up a completer.
  const editor = cellWidget.editor;
  const model = new CompleterModel();
  const completer = new Completer({ editor, model });
  const connector = new KernelConnector({ session: sessionContext.session });
  const handler = new CompletionHandler({ completer, connector });

  // Set the handler's editor.
  handler.editor = editor;

  // Hide the widget when it first loads.
  completer.hide();

  // Create a toolbar for the cell.
  const toolbar = new Toolbar();
  toolbar.addItem('spacer', Toolbar.createSpacerItem());
  toolbar.addItem('interrupt', Toolbar.createInterruptButton(sessionContext));
  toolbar.addItem('restart', Toolbar.createRestartButton(sessionContext));
  toolbar.addItem('name', Toolbar.createKernelNameItem(sessionContext));
  toolbar.addItem('status', Toolbar.createKernelStatusItem(sessionContext));

  // Lay out the widgets.
  const panel = new BoxPanel();
  panel.id = 'main';
  panel.direction = 'top-to-bottom';
  panel.spacing = 0;
  panel.addWidget(completer);
  panel.addWidget(toolbar);
  panel.addWidget(cellWidget);
  BoxPanel.setStretch(toolbar, 0);
  BoxPanel.setStretch(cellWidget, 1);

  // Attach the panel to the DOM.
  Widget.attach(panel, document.body);

  // Handle widget state.
  window.addEventListener('resize', () => {
    panel.update();
  });
  cellWidget.activate();

  // Add the commands.
  commands.addCommand('invoke:completer', {
    execute: () => {
      handler.invoke();
    }
  });
  commands.addCommand('run:cell', {
    execute: () => CodeCell.execute(cellWidget, sessionContext)
  });

  commands.addKeyBinding({
    selector: '.jp-InputArea-editor.jp-mod-completer-enabled',
    keys: ['Tab'],
    command: 'invoke:completer'
  });
  commands.addKeyBinding({
    selector: '.jp-InputArea-editor',
    keys: ['Shift Enter'],
    command: 'run:cell'
  });

  // Start up the kernel.
  void sessionContext.initialize().then(() => {
    console.log('Example started!');
  });
}

window.addEventListener('load', main);<|MERGE_RESOLUTION|>--- conflicted
+++ resolved
@@ -70,17 +70,6 @@
     model: new CodeCellModel({})
   }).initializeState();
 
-<<<<<<< HEAD
-  // Handle the mimeType for the current kernel.
-  session.kernelChanged.connect(() => {
-    if (session.kernel) {
-      void session.kernel.ready.then(() => {
-        const lang = session.kernel!.info!.language_info;
-        const mimeType = mimeService.getMimeTypeByLanguage(lang);
-        cellWidget.model.mimeType = mimeType;
-      });
-    }
-=======
   // Handle the mimeType for the current kernel asynchronously.
   sessionContext.kernelChanged.connect(() => {
     void sessionContext.session?.kernel?.info.then(info => {
@@ -88,7 +77,6 @@
       const mimeType = mimeService.getMimeTypeByLanguage(lang);
       cellWidget.model.mimeType = mimeType;
     });
->>>>>>> 28cef062
   });
 
   // Use the default kernel.
