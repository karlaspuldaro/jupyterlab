// Copyright (c) Jupyter Development Team.
// Distributed under the terms of the Modified BSD License.
'use strict';

import {
  FileBrowserWidget, FileHandler
} from 'jupyter-js-filebrowser';

import {
  IAppShell, ICommandPalette, ICommandRegistry
} from 'phosphide';

import {
  DelegateCommand
} from 'phosphor-command';

import {
  Container, Token
} from 'phosphor-di';

import {
  Property
} from 'phosphor-properties';

import {
  Widget
} from 'phosphor-widget';

import {
  IFileBrowserProvider
} from '../index';

import {
  IFileOpener, IFileHandler
} from './index';


/**
 * Register the plugin contributions.
 */
export
function resolve(container: Container): Promise<void> {
  return container.resolve(FileOpenerProvider).then(provider => provider.run());
}

export
function register(container: Container): void {
  container.register(IFileOpener, FileOpener);
}


class FileOpenerProvider {
  /**
   * The dependencies required by the file opener.
   */
  static requires: Token<any>[] = [IAppShell, IFileOpener, IFileBrowserProvider, ICommandPalette, ICommandRegistry];

  static create(appShell: IAppShell, opener: IFileOpener, browserProvider: IFileBrowserProvider, palette: ICommandPalette, registry: ICommandRegistry): FileOpenerProvider {
    return new FileOpenerProvider(appShell, opener, browserProvider, palette, registry);
  }

  /**
   * Construct a new file opener.
   */
  constructor(appShell: IAppShell, opener: IFileOpener, browserProvider: IFileBrowserProvider, palette: ICommandPalette, registry: ICommandRegistry) {
    this._browser = browserProvider.fileBrowser;
    this._registry = registry;
    this._palette = palette;
    this._appShell = appShell;
    this._opener = opener;
  }


  run() {
    let newFileCommandItem = {
      id: 'jupyter-plugins:new-text-file',
      command: new DelegateCommand(() => {
        this._browser.newUntitled('file', '.txt').then(
          contents => this._opener.open(contents.path)
        );
      })
    }
    let newNotebookCommandItem = {
      id: 'jupyter-plugins:new-notebook',
      command: new DelegateCommand(() => {
        this._browser.newUntitled('notebook').then(
          contents => this._opener.open(contents.path)
        );
      })
    }
    this._registry.add([newFileCommandItem, newNotebookCommandItem]);
    let paletteItems = [{
      id: 'jupyter-plugins:new-text-file',
      title: 'Text File',
      caption: ''
    }, {
      id: 'jupyter-plugins:new-notebook',
      title: 'Notebook',
      caption: ''
    }];
    let section = {
      text: 'New...',
      items: paletteItems
    }
    this._palette.add([section]);
  }

  private _appShell: IAppShell = null;
  private _defaultHandler: IFileHandler = null;
  private _browser: FileBrowserWidget = null;
  private _registry: ICommandRegistry = null;
  private _palette: ICommandPalette = null;
  private _opener: IFileOpener = null;
}


/**
 * An implementation on an IFileOpener.
 */
class FileOpener implements IFileOpener {

  /**
   * The dependencies required by the file opener.
   */
  static requires: Token<any>[] = [IAppShell, IFileBrowserProvider];

  /**
   * Create a new file opener instance.
   */
  static create(appShell: IAppShell, browserProvider: IFileBrowserProvider): IFileOpener {
    return new FileOpener(appShell, browserProvider);
  }

  /**
   * Construct a new file opener.
   */
  constructor(appShell: IAppShell, browserProvider: IFileBrowserProvider) {
    this._appShell = appShell;
    browserProvider.fileBrowser.openRequested.connect(this._openRequested,
      this);
  }

  /**
   * Register a file handler.
   */
<<<<<<< HEAD
  register(handler: IFileHandler, isDefault: boolean = false) {
=======
  register(handler: IFileHandler): void {
    this._handlers.push(handler);
  }

  /**
   * Register a default file handler.
   */
  registerDefault(handler: IFileHandler): void {
    if (this._defaultHandler !== null) {
      throw Error('Default handler already registered');
    }
>>>>>>> 1422ab7e
    this._handlers.push(handler);
    this._defaultHandler = handler;
  }

  /**
   * Open a file and add it to the application shell.
   */
<<<<<<< HEAD
  open(path: string): void {
=======
  open(path: string): Widget {
>>>>>>> 1422ab7e
    if (this._handlers.length === 0) {
      return;
    }
    let ext = '.' + path.split('.').pop();
    let handlers: IFileHandler[] = [];
    // Look for matching file extensions.
    for (let h of this._handlers) {
      if (h.fileExtensions.indexOf(ext) !== -1) handlers.push(h);
    }
    // If there was only one match, use it.
    if (handlers.length === 1) {
      return this._open(handlers[0], path);

    // If there were no matches, look for default handler(s).
    } else if (handlers.length === 0 && this._defaultHandler !== null) {
       return this._open(this._defaultHandler, path);
    }

    // If there we no matches, do nothing.
    if (handlers.length == 0) {
      throw new Error(`Could not open file '${path}'`);

    // If there was one handler, use it.
    } else if (handlers.length === 1) {
      return this._open(handlers[0], path);

    } else {
      // There are more than one possible handlers.
      // TODO: Ask the user to choose one.
      return this._open(handlers[0], path);
    }
  }

  /**
   * Handle an `openRequested` signal by invoking the appropriate handler.
   */
  private _openRequested(browser: FileBrowserWidget, path: string): void {
    this.open(path);
  }

  /**
   * Open a file and add it to the application shell.
   */
<<<<<<< HEAD
  private _open(handler: IFileHandler, path: string): void {
    let widget = handler.open(path);
    this._appShell.addToMainArea(widget);    
=======
  private _open(handler: IFileHandler, path: string): Widget {
    var widget = handler.open(path);
    this._appShell.addToMainArea(widget);
    return widget;
>>>>>>> 1422ab7e
  }

  private _handlers: IFileHandler[] = [];
  private _appShell: IAppShell = null;
  private _defaultHandler: IFileHandler = null;
}<|MERGE_RESOLUTION|>--- conflicted
+++ resolved
@@ -143,9 +143,6 @@
   /**
    * Register a file handler.
    */
-<<<<<<< HEAD
-  register(handler: IFileHandler, isDefault: boolean = false) {
-=======
   register(handler: IFileHandler): void {
     this._handlers.push(handler);
   }
@@ -157,7 +154,6 @@
     if (this._defaultHandler !== null) {
       throw Error('Default handler already registered');
     }
->>>>>>> 1422ab7e
     this._handlers.push(handler);
     this._defaultHandler = handler;
   }
@@ -165,11 +161,7 @@
   /**
    * Open a file and add it to the application shell.
    */
-<<<<<<< HEAD
-  open(path: string): void {
-=======
   open(path: string): Widget {
->>>>>>> 1422ab7e
     if (this._handlers.length === 0) {
       return;
     }
@@ -213,16 +205,10 @@
   /**
    * Open a file and add it to the application shell.
    */
-<<<<<<< HEAD
-  private _open(handler: IFileHandler, path: string): void {
-    let widget = handler.open(path);
-    this._appShell.addToMainArea(widget);    
-=======
   private _open(handler: IFileHandler, path: string): Widget {
     var widget = handler.open(path);
     this._appShell.addToMainArea(widget);
     return widget;
->>>>>>> 1422ab7e
   }
 
   private _handlers: IFileHandler[] = [];
